{
  "framework": "nextjs",
  "buildCommand": "npm run build",
  "outputDirectory": ".next",
  "cleanUrls": true,
  "trailingSlash": false,
  "github": {
    "silent": true
  },
  "env": {
<<<<<<< HEAD
    "NEXT_PUBLIC_SUPABASE_URL": "https://nryytfezkmptcmpawlva.supabase.co",
    "NEXT_PUBLIC_SUPABASE_ANON_KEY": "eyJhbGciOiJIUzI1NiIsInR5cCI6IkpXVCJ9.eyJpc3MiOiJzdXBhYmFzZSIsInJlZiI6Im5yeXl0ZmV6a21wdGNtcGF3bHZhIiwicm9sZSI6ImFub24iLCJpYXQiOjE3MTc1NTU5MzUsImV4cCI6MjAzMzEzMTkzNX0.wP7E-WiJyuLIzQAO3gVgfGLgUYgY7vQTZEcS1QUMYvA"
  },
  "headers": [
    {
      "source": "/api/(.*)",
      "headers": [
        { "key": "Access-Control-Allow-Credentials", "value": "true" },
        { "key": "Access-Control-Allow-Origin", "value": "*" },
        { "key": "Access-Control-Allow-Methods", "value": "GET,OPTIONS,PATCH,DELETE,POST,PUT" },
        { "key": "Access-Control-Allow-Headers", "value": "X-CSRF-Token, X-Requested-With, Accept, Accept-Version, Content-Length, Content-MD5, Content-Type, Date, X-Api-Version" }
      ]
    }
  ],
  "rewrites": [
    {
      "source": "/api/:path*",
      "destination": "/api/:path*"
    }
  ]
=======
    "NEXT_PUBLIC_SUPABASE_URL": "YOUR_SUPABASE_URL",
    "NEXT_PUBLIC_SUPABASE_ANON_KEY": "YOUR_SUPABASE_ANON_KEY"
  }
>>>>>>> 918553af
}<|MERGE_RESOLUTION|>--- conflicted
+++ resolved
@@ -8,9 +8,8 @@
     "silent": true
   },
   "env": {
-<<<<<<< HEAD
-    "NEXT_PUBLIC_SUPABASE_URL": "https://nryytfezkmptcmpawlva.supabase.co",
-    "NEXT_PUBLIC_SUPABASE_ANON_KEY": "eyJhbGciOiJIUzI1NiIsInR5cCI6IkpXVCJ9.eyJpc3MiOiJzdXBhYmFzZSIsInJlZiI6Im5yeXl0ZmV6a21wdGNtcGF3bHZhIiwicm9sZSI6ImFub24iLCJpYXQiOjE3MTc1NTU5MzUsImV4cCI6MjAzMzEzMTkzNX0.wP7E-WiJyuLIzQAO3gVgfGLgUYgY7vQTZEcS1QUMYvA"
+    "NEXT_PUBLIC_SUPABASE_URL": "YOUR_SUPABASE_URL",
+    "NEXT_PUBLIC_SUPABASE_ANON_KEY": "YOUR_SUPABASE_ANON_KEY"
   },
   "headers": [
     {
@@ -29,9 +28,4 @@
       "destination": "/api/:path*"
     }
   ]
-=======
-    "NEXT_PUBLIC_SUPABASE_URL": "YOUR_SUPABASE_URL",
-    "NEXT_PUBLIC_SUPABASE_ANON_KEY": "YOUR_SUPABASE_ANON_KEY"
-  }
->>>>>>> 918553af
 }